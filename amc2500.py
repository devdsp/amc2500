--- conflicted
+++ resolved
@@ -18,12 +18,9 @@
 #   51 Franklin Street, Fifth Floor, Boston, MA 02110-1301 USA.
 import datetime, re, time
 import serial
-<<<<<<< HEAD
 import math
-=======
 from visitor import is_visitor, when
 from gcode import *
->>>>>>> f2cb92ba
 
 STEPS_PER_MM=(1/0.006350)
 MAX_RPM=5000
@@ -243,7 +240,6 @@
         return self._write_pos("DA%d,%d,0\nGO" % (self._units_to_steps(dx), 
                                       self._units_to_steps(dy)), 180)
     
-<<<<<<< HEAD
     def arc_by(self, dx, dy, i, j, cw):
         dx_s = self._units_to_steps(dx)
         dy_s = self._units_to_steps(dy)
@@ -270,8 +266,6 @@
     """
     Move the axis to an absolute position x,y based on currently known position
     """
-=======
->>>>>>> f2cb92ba
     def move_to(self, x, y):
         """
         Move the axis to an absolute position x,y based on currently known position
