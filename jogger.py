--- conflicted
+++ resolved
@@ -197,12 +197,8 @@
         def OnClick(self,event):
           pos = (460-event.GetPosition()[1],event.GetPosition()[0]-55)
           coords = map(lambda a: int(a*STEPS_PER_MM), pos)
-<<<<<<< HEAD
-          self.parent.controller.move_to(coords[1],coords[0])
-=======
           if self.parent.controller:
               self.parent.controller.move_to(coords[1],coords[0])
->>>>>>> 132019e0
           self.parent.UpdateStatus()
           event.Skip()
 
